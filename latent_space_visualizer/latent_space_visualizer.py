import time

import numpy as np

from bokeh import events
import bokeh.io
from bokeh.io import output_notebook
from bokeh.io import show
from bokeh.layouts import row
from bokeh.models import CustomJS, Div, LinearColorMapper, ColorBar, Range1d

from bokeh.plotting import ColumnDataSource
import bokeh.palettes

from kora.bokeh import figure

from sklearn import datasets
from sklearn import preprocessing
from sklearn.decomposition import PCA

from PIL import Image
import base64
from io import BytesIO

from six import string_types

import h5py as h5


def get_color(x, color_bar_palette, vmin, vmax):
    n = len(color_bar_palette)
    return color_bar_palette[int((x - vmin) / (vmax - vmin) * n)]

def angle_axis_representation(quaternion):
    q_r = quaternion[0]
    q_ijk = quaternion[1:]
    # https://en.wikipedia.org/wiki/Quaternions_and_spatial_rotation
    q_norm = np.linalg.norm(q_ijk)
    axis = q_ijk / q_norm
    theta = 2 * np.arctan2(q_norm, q_r)
    return axis, theta

def azimuth_elevation_representation(unit_vector):
    x = unit_vector[0]
    y = unit_vector[1]
    z = unit_vector[2]
    # https://en.wikipedia.org/wiki/Spherical_coordinate_system
    azimuth = np.arctan2(y, x)
    elevation = np.arctan2(z, np.sqrt(x ** 2 + y ** 2))
    return azimuth, elevation

def get_elevation_azimuth_rotation_angles_from_orientations(orientations):
    x = np.zeros((orientations.shape[0],))
    y = np.zeros((orientations.shape[0],))
    z = np.zeros((orientations.shape[0],))
    
    for orientation_idx, orientation in enumerate(orientations):
        axis, theta = angle_axis_representation(orientation)
        azimuth, elevation = azimuth_elevation_representation(axis)

        x[orientation_idx] = azimuth
        y[orientation_idx] = elevation
        z[orientation_idx] = theta
    
    return x, y, z

# https://sscc.nimh.nih.gov/pub/dist/bin/linux_gcc32/meica.libs/nibabel/quaternions.py
def quat2mat(q):
    ''' Calculate rotation matrix corresponding to quaternion

    Parameters
    ----------
    q : 4 element array-like

    Returns
    -------
    M : (3,3) array
      Rotation matrix corresponding to input quaternion *q*

    Notes
    -----
    Rotation matrix applies to column vectors, and is applied to the
    left of coordinate vectors.  The algorithm here allows non-unit
    quaternions.

    References
    ----------
    Algorithm from
    http://en.wikipedia.org/wiki/Rotation_matrix#Quaternion

    Examples
    --------
    >>> import numpy as np
    >>> M = quat2mat([1, 0, 0, 0]) # Identity quaternion
    >>> np.allclose(M, np.eye(3))
    True
    >>> M = quat2mat([0, 1, 0, 0]) # 180 degree rotn around axis 0
    >>> np.allclose(M, np.diag([1, -1, -1]))
    True
    '''
    w, x, y, z = q
    Nq = w*w + x*x + y*y + z*z
    FLOAT_EPS = np.finfo(np.float).eps
    if Nq < FLOAT_EPS:
        return np.eye(3)
    s = 2.0/Nq
    X = x*s
    Y = y*s
    Z = z*s
    wX = w*X; wY = w*Y; wZ = w*Z
    xX = x*X; xY = x*Y; xZ = x*Z
    yY = y*Y; yZ = y*Z; zZ = z*Z
    return np.array(
           [[ 1.0-(yY+zZ), xY-wZ, xZ+wY ],
            [ xY+wZ, 1.0-(xX+zZ), yZ-wX ],
            [ xZ-wY, yZ+wX, 1.0-(xX+yY) ]])

def get_3d_rotation_matrices_from_quaternions(quats):    
    rotation_matrices_3d = np.zeros((quats.shape[0], 3, 3))
    
    for idx, quat in enumerate(quats):
        rotation_matrix_3d = quat2mat(quat)
        """
        Antoine:
        
        “Orientations” are weirdly defined because they are the relative orientation of the particle with regard to the beam.

        In a sense, the beam is always on the same Z axis and the particles have different orientations.

        But, when work with a diffraction volume that you want to slice, it is more convenient to think as the particle as the base of your coordinate system, and the beam comes with some orientation.

        So, when you are slicing, are you giving the orientation of the particle or of the beam?

        If you only use one, it doesn’t really matter.

        But it matters if you want your data to be consistent…
        New

        So, to come back to the question. The slicing function takes one orientation. This orientation is assumed to be the beam orientation. Now, if you want it to represent the particle orientation, you need to inverse it.

        That way, if you orient the particle a certain way, that corresponds to taking the slices with the same orientation (inversed).
        """
        
        rotation_matrices_3d[idx] = rotation_matrix_3d
    
    return rotation_matrices_3d

# # https://github.com/fredericpoitevin/pysingfel/blob/master/pysingfel/geometry/convert.py
# # Converters between different descriptions of 3D rotation.
# def angle_axis_to_rot3d(axis, theta):
#     """
#     Convert rotation with angle theta around a certain axis to a rotation matrix in 3D.
#     :param axis: A numpy array for the rotation axis.
#         Axis names 'x', 'y', and 'z' are also accepted.
#     :param theta: Rotation angle.
#     :return:
#     """
#     if isinstance(axis, string_types):
#         axis = axis.lower()
#         if axis == 'x':
#             axis = np.array([1., 0., 0.])
#         elif axis == 'y':
#             axis = np.array([0., 1., 0.])
#         elif axis == 'z':
#             axis = np.array([0., 0., 1.])
#         else:
#             raise ValueError("Axis should be 'x', 'y', 'z' or a 3D vector.")
#     elif len(axis) != 3:
#         raise ValueError("Axis should be 'x', 'y', 'z' or a 3D vector.")
#     axis = axis.astype(float)
#     axis /= np.linalg.norm(axis)
#     a = axis[0]
#     b = axis[1]
#     c = axis[2]
#     cos_theta = np.cos(theta)
#     bracket = 1 - cos_theta
#     a_bracket = a * bracket
#     b_bracket = b * bracket
#     c_bracket = c * bracket
#     sin_theta = np.sin(theta)
#     a_sin_theta = a * sin_theta
#     b_sin_theta = b * sin_theta
#     c_sin_theta = c * sin_theta
#     rot3d = np.array(
#         [[a * a_bracket + cos_theta, a * b_bracket - c_sin_theta, a * c_bracket + b_sin_theta],
#          [b * a_bracket + c_sin_theta, b * b_bracket + cos_theta, b * c_bracket - a_sin_theta],
#          [c * a_bracket - b_sin_theta, c * b_bracket + a_sin_theta, c * c_bracket + cos_theta]])
#     return rot3d

# # /reg/neh/home/dujardin/pysingfel/examples/scripts/gui.py
# def build_3d_rotation_matrix_from_azimuth_elevation(azim, elev):
#     axis_azim = np.array([0., 0., 1.]) # +z
#     axis_elev = np.array([0., -1., 0.]) # -y
#     rot_azim = angle_axis_to_rot3d(axis_azim, azim) # counter-clockwise about +z
#     rot_elev = angle_axis_to_rot3d(axis_elev, elev) # counter-clockwise about -y
#     rot = np.matmul(rot_elev, rot_azim)
#     return rot

# def get_3d_rotation_matrices_from_azimuth_elevation_coordinates(azims, elevs):
#     rotation_matrices_3d = np.zeros((azims.shape[0], 3, 3))
    
#     for idx, (azim, elev) in enumerate(zip(azims, elevs)):
#         rotation_matrix_3d = build_3d_rotation_matrix_from_azimuth_elevation(azim, elev)
#         rotation_matrices_3d[idx] = rotation_matrix_3d
    
#     return rotation_matrices_3d

def get_colors_from_rotation_angles(rotation_angles, color_bar_palette=bokeh.palettes.plasma(256)):
    color_bar_vmin = 0.0
    color_bar_vmax = 2*np.pi
        
    colors = []
    for rotation_angle in rotation_angles:
        color = get_color(rotation_angle, color_bar_palette, color_bar_vmin, color_bar_vmax)
        colors.append(color)
    
    color_mapper = LinearColorMapper(palette=color_bar_palette, low=color_bar_vmin, high=color_bar_vmax)
    return colors, color_mapper

def gnp2im(image_np, bit_depth_scale_factor):
    """
    Converts an image stored as a 2-D grayscale Numpy array into a PIL image.
    
    Assumes values in image_np are between [0, 1].
    """
    return Image.fromarray((image_np * bit_depth_scale_factor).astype(np.uint8), mode='L')

def to_base64(png):
    return "data:image/png;base64," + base64.b64encode(png).decode("utf-8")

def get_images(data, bit_depth_scale_factor=255):
    images = []
    for gnp in data:
        im = gnp2im(gnp, bit_depth_scale_factor)
        memout = BytesIO()
        im.save(memout, format='png')
        images.append(to_base64(memout.getvalue()))
    return images

def display_event(div, x, y, static_images, image_brightness, attributes=[], style = 'font-size:20px;text-align:center'):
    "Build a suitable CustomJS to display the current event in the div model."
    return CustomJS(args=dict(div=div, x=x, y=y, static_images=static_images, image_brightness=image_brightness), code="""
        var attrs = %s; var args = []; var n = x.length;
        
        var test_x;
        var test_y;
        for (var i = 0; i < attrs.length; i++) {
            if (attrs[i] == 'x') {
                test_x = Number(cb_obj[attrs[i]]);
            }
            
            if (attrs[i] == 'y') {
                test_y = Number(cb_obj[attrs[i]]);
            }
        }
    
        var minDiffIndex = -1;
        var minDiff = 99999;
        var squareDiff;
        for (var i = 0; i < n; i++) {
            squareDiff = (test_x - x[i]) ** 2 + (test_y - y[i]) ** 2;
            if (squareDiff < minDiff) {
                minDiff = squareDiff;
                minDiffIndex = i;
            }
        }
        
        var img_tag_attrs = "style='filter: brightness(" + image_brightness + ");'";
        var img_tag = "<div><img src='" + static_images[minDiffIndex] + "' " + img_tag_attrs + "></img></div>";
        //var line = img_tag + "\\n";
        var line = img_tag + "<p style=%r>" + (minDiffIndex+1) + "</p>" + "\\n";
        div.text = "";
        var text = div.text.concat(line);
        var lines = text.split("\\n")
        if (lines.length > 35)
            lines.shift();
        div.text = lines.join("\\n");
    """ % (attributes, style))

<<<<<<< HEAD
# unclear on how to optimize image plotting since loading large images into the event handler causes browser tab to crash
=======
# optimize image plotting
>>>>>>> 1283f946
def display_event2(img, x, y, images, attributes=[]):
    "Build a suitable CustomJS to display the current event in the image plot."
    return CustomJS(args=dict(img=img, x=x, y=y, images=images, attributes=attributes), code="""
        var attrs = %s; var args = []; var n = x.length;
        
        var test_x;
        var test_y;
        for (var i = 0; i < attrs.length; i++) {
            if (attrs[i] == 'x') {
                test_x = Number(cb_obj[attrs[i]]);
            }
            
            if (attrs[i] == 'y') {
                test_y = Number(cb_obj[attrs[i]]);
            }
        }
    
        var minDiffIndex = -1;
        var minDiff = 99999;
        var squareDiff;
        for (var i = 0; i < n; i++) {
            squareDiff = (test_x - x[i]) ** 2 + (test_y - y[i]) ** 2;
            if (squareDiff < minDiff) {
                minDiff = squareDiff;
                minDiffIndex = i;
            }
        }
        
        if (minDiffIndex > -1) {
            // identify the image that corresponds to the nearest (x, y) point
            var image = images[minDiffIndex];

            // plot the image
            im.data['values'][0] = image;
            im.change.emit();
        }
    """ % (attributes,))

def display_real2d_plot(real2d, x, y, rotation_matrices, atomic_coordinates, attributes=[]):
    "Build a suitable CustomJS to display the current event in the real2d_plot scatter plot."
    return CustomJS(args=dict(real2d=real2d, x=x, y=y, rotation_matrices=rotation_matrices, atomic_coordinates=atomic_coordinates), code="""
        // Adapted from:
        // 1. https://stackoverflow.com/questions/27205018/multiply-2-matrices-in-javascript
        // 2. https://en.wikipedia.org/wiki/Transpose
        function transposeSecondArgThenMultiplyMatrices(m1, m2) {
            var result = [];
            for (var i = 0; i < m1.length; i++) {
                result[i] = [];
                for (var j = 0; j < m2.length; j++) {
                    var sum = 0;
                    for (var k = 0; k < m1[0].length; k++) {                        
                        sum += m1[i][k] * m2[j][k];
                    }
                    result[i][j] = sum;
                }
            }
            return result;
        }
    
        var attrs = %s; var args = []; var n = x.length;
        
        var test_x;
        var test_y;
        for (var i = 0; i < attrs.length; i++) {
            if (attrs[i] == 'x') {
                test_x = Number(cb_obj[attrs[i]]);
            }
            
            if (attrs[i] == 'y') {
                test_y = Number(cb_obj[attrs[i]]);
            }
        }
    
        var minDiffIndex = -1;
        var minDiff = 99999;
        var squareDiff;
        for (var i = 0; i < n; i++) {
            squareDiff = (test_x - x[i]) ** 2 + (test_y - y[i]) ** 2;
            if (squareDiff < minDiff) {
                minDiff = squareDiff;
                minDiffIndex = i;
            }
        }
                
        if (minDiffIndex > -1) {
            // identify the rotation matrix that corresponds to the nearest (azimuth, elevation) point
            var rotation_matrix = rotation_matrices[minDiffIndex];

            // rotate atomic_coordinates using rotation_matrix
            // Adapted from: /reg/neh/home/dujardin/pysingfel/examples/scripts/gui.py
            var rotated_atomic_coordinates = transposeSecondArgThenMultiplyMatrices(rotation_matrix, atomic_coordinates);

            // scatter plot the rotated_atomic_coordinates
            // Adapted from: /reg/neh/home/dujardin/pysingfel/examples/scripts/gui.py
            real2d.data['x'] = rotated_atomic_coordinates[1];
            real2d.data['y'] = rotated_atomic_coordinates[0];
            real2d.change.emit();
        }
    """ % (attributes))    

# optimize orientation plotting
def display_real2d_plot2(real2d, x, y, quaternions, atomic_coordinates, attributes=[]):
    "Build a suitable CustomJS to display the current event in the real2d_plot scatter plot."
    return CustomJS(args=dict(real2d=real2d, x=x, y=y, quaternions=quaternions, atomic_coordinates=atomic_coordinates), code="""
        // Adapted from:
        // 1. https://stackoverflow.com/questions/27205018/multiply-2-matrices-in-javascript
        // 2. https://en.wikipedia.org/wiki/Transpose
        function transposeSecondArgThenMultiplyMatrices(m1, m2) {
            var result = [];
            for (var i = 0; i < m1.length; i++) {
                result[i] = [];
                for (var j = 0; j < m2.length; j++) {
                    var sum = 0;
                    for (var k = 0; k < m1[0].length; k++) {                        
                        sum += m1[i][k] * m2[j][k];
                    }
                    result[i][j] = sum;
                }
            }
            return result;
        }
        
        // Adapted from: https://sscc.nimh.nih.gov/pub/dist/bin/linux_gcc32/meica.libs/nibabel/quaternions.py
        function quat2mat(quaternion) {
            var w = quaternion[0];
            var x = quaternion[1];
            var y = quaternion[2];
            var z = quaternion[3];

            var Nq = w*w + x*x + y*y + z*z;

            var FLOAT_EPS = 2.220446049250313e-16;

            if (Nq < FLOAT_EPS) {
                 return [[1, 0, 0], 
                         [0, 1, 0], 
                         [0, 0, 1]];
            }

            var s = 2.0 / Nq;

            var X = x * s;
            var Y = y * s;
            var Z = z * s;

            var wX = w * X; 
            var wY = w * Y; 
            var wZ = w * Z;

            var xX = x * X; 
            var xY = x * Y; 
            var xZ = x * Z;

            var yY = y * Y; 
            var yZ = y * Z; 

            var zZ = z * Z;

            return [[ 1.0-(yY+zZ), xY-wZ, xZ+wY ],
                    [ xY+wZ, 1.0-(xX+zZ), yZ-wX ],
                    [ xZ-wY, yZ+wX, 1.0-(xX+yY) ]];
        }   
    
        var attrs = %s; var args = []; var n = x.length;
        
        var test_x;
        var test_y;
        for (var i = 0; i < attrs.length; i++) {
            if (attrs[i] == 'x') {
                test_x = Number(cb_obj[attrs[i]]);
            }
            
            if (attrs[i] == 'y') {
                test_y = Number(cb_obj[attrs[i]]);
            }
        }
    
        var minDiffIndex = -1;
        var minDiff = 99999;
        var squareDiff;
        for (var i = 0; i < n; i++) {
            squareDiff = (test_x - x[i]) ** 2 + (test_y - y[i]) ** 2;
            if (squareDiff < minDiff) {
                minDiff = squareDiff;
                minDiffIndex = i;
            }
        }
                
        if (minDiffIndex > -1) {
            // identify the quaternion that corresponds to the nearest (azimuth, elevation) point
            var quaternion = quaternions[minDiffIndex];
            
            // compute the rotation matrix that corresponds to the quaternion
            var rotation_matrix = quat2mat(quaternion);

            // rotate atomic_coordinates using rotation_matrix
            // Adapted from: /reg/neh/home/dujardin/pysingfel/examples/scripts/gui.py
            var rotated_atomic_coordinates = transposeSecondArgThenMultiplyMatrices(rotation_matrix, atomic_coordinates);

            // scatter plot the rotated_atomic_coordinates
            // Adapted from: /reg/neh/home/dujardin/pysingfel/examples/scripts/gui.py
            real2d.data['x'] = rotated_atomic_coordinates[1];
            real2d.data['y'] = rotated_atomic_coordinates[0];
            real2d.change.emit();
        }
    """ % (attributes)) 

def visualize(dataset_file, image_type, latent_method, 
              latent_idx_1=None, latent_idx_2=None, 
              particle_property=None,
              particle_plot_x_axis_label_text_font_size='20pt', particle_plot_y_axis_label_text_font_size='20pt',
              real2d_plot_x_lower=-2e-9, real2d_plot_x_upper=2e-9, real2d_plot_y_lower=-2e-9, real2d_plot_y_upper=2e-9,
              x_axis_label_text_font_size='20pt', y_axis_label_text_font_size='20pt', 
              index_label_text_font_size='20px',
              image_brightness=1.0, 
              figure_width = 450, figure_height = 450, 
              image_size_scale_factor = 0.9, 
              color_bar_height = 400, color_bar_width = 120):
    
    tic = time.time()
    with h5.File(dataset_file, "r") as dataset_file_handle:
        images = dataset_file_handle[image_type][:]
        latent = dataset_file_handle[latent_method][:]
        
        if latent_method == "orientations":
            atomic_coordinates = dataset_file_handle[particle_property][:]
        
        # unclear on how to plot targets
        # labels = np.zeros(len(images)) 

    toc = time.time()
    print("It takes {:.2f} seconds to load the data.".format(toc-tic))

    # unclear on how to plot targets
    # n_labels = len(np.unique(labels))
        
    tic = time.time()
    static_images = get_images(images)
    toc = time.time()
    print("It takes {:.2f} seconds to generate static images in memory.".format(toc-tic))
    
    scatter_plot = figure(width=figure_width, height=figure_height, tools="pan,wheel_zoom,box_zoom,reset")
    scatter_plot.xaxis.axis_label_text_font_size = x_axis_label_text_font_size
    scatter_plot.yaxis.axis_label_text_font_size = y_axis_label_text_font_size

    # Container to display the static_images
    div_width = int(figure_width * image_size_scale_factor)
    div_height = int(figure_height * image_size_scale_factor)
    div = Div(width=div_width, height=div_height)
    
<<<<<<< HEAD
    # unclear on how to optimize image plotting since loading large images into the event handler causes browser tab to crash
=======
    # optimize image plotting
>>>>>>> 1283f946
    # # https://stackoverflow.com/questions/33789011/bokeh-implementing-custom-javascript-in-an-image-plot
    # img_plot = figure(width=figure_width, height=figure_height, tools="pan,wheel_zoom,box_zoom,reset")
    # x = np.linspace(0, 10, 1024)
    # y = np.linspace(0, 10, 1040)
    # xx, yy = np.meshgrid(x, y)
    # d = np.sin(xx) * np.cos(yy)
    # img_plot_data_source = ColumnDataSource(data=dict(values=[d], x_vals=[x], y_vals=[y]))
    # img_plot.image(image='values', x=0, y=0, dw=10, dh=10, palette="Spectral11", source=img_plot_data_source)
    
    point_attributes = ['x', 'y']

    if latent_method == "principal_component_analysis":
        x = latent[:, latent_idx_1]
        y = latent[:, latent_idx_2]   
        
        scatter_plot.scatter(x, y, fill_alpha=0.6)
        scatter_plot.xaxis.axis_label = "PC {}".format(latent_idx_1 + 1)
        scatter_plot.yaxis.axis_label = "PC {}".format(latent_idx_2 + 1)

        layout = row(scatter_plot, div)

<<<<<<< HEAD
        # unclear on how to optimize image plotting since loading large images into the event handler causes browser tab to crash
=======
        # optimize image plotting
>>>>>>> 1283f946
        # layout = row(p, img_plot)
    elif latent_method == "diffusion_map":  
        x = latent[:, latent_idx_1]
        y = latent[:, latent_idx_2]   
        
        scatter_plot.scatter(x, y, fill_alpha=0.6)
        scatter_plot.xaxis.axis_label = "DC {}".format(latent_idx_1 + 1)
        scatter_plot.yaxis.axis_label = "DC {}".format(latent_idx_2 + 1)

        layout = row(scatter_plot, div)

<<<<<<< HEAD
        # unclear on how to optimize image plotting since loading large images into the event handler causes browser tab to crash
=======
        # optimize image plotting
>>>>>>> 1283f946
        # layout = row(p, img_plot)
    elif latent_method == "orientations":   
        # quaternion -> angle-axis -> (azimuth, elevation), rotation angle about axis
        x, y, rotation_angles = get_elevation_azimuth_rotation_angles_from_orientations(latent)

        # testing whether the following modification will speed up the code
        
        # quaternion -> 3d rotation matrix
        # rotation_matrices = get_3d_rotation_matrices_from_quaternions(latent)
        
        # previous method
        #rotation_matrices = get_3d_rotation_matrices_from_azimuth_elevation_coordinates(x, y)
        
        colors, color_mapper = get_colors_from_rotation_angles(rotation_angles)
        
        real2d_plot = figure(width=figure_width, height=figure_height, tools="pan,wheel_zoom,box_zoom,reset")
        real2d_plot.xaxis.axis_label_text_font_size = particle_plot_x_axis_label_text_font_size
        real2d_plot.yaxis.axis_label_text_font_size = particle_plot_y_axis_label_text_font_size
        
        real2d_plot_data_source = ColumnDataSource({'x': [], 'y': []})
        
        real2d_plot.scatter('x', 'y', source=real2d_plot_data_source)
        
        real2d_plot.xaxis.axis_label = "Y"
        real2d_plot.yaxis.axis_label = "X"
        
        real2d_plot.x_range = Range1d(real2d_plot_x_lower, real2d_plot_x_upper)
        real2d_plot.y_range = Range1d(real2d_plot_y_lower, real2d_plot_y_upper)
                
        scatter_plot.scatter(x, y, fill_alpha=0.6, fill_color=colors, line_color=None)
        
        scatter_plot.xaxis.axis_label = "Azimuth"
        scatter_plot.yaxis.axis_label = "Elevation"
        
        scatter_plot_x_lower, scatter_plot_x_upper, scatter_plot_y_lower, scatter_plot_y_upper = -np.pi, np.pi, -np.pi / 2, np.pi / 2
        scatter_plot.x_range = Range1d(scatter_plot_x_lower, scatter_plot_x_upper)
        scatter_plot.y_range = Range1d(scatter_plot_y_lower, scatter_plot_y_upper)
        
        color_bar_plot = figure(title="Rotation", title_location="right", 
                                height=color_bar_height, width=color_bar_width, 
                                min_border=0, 
                                outline_line_color=None,
                                toolbar_location=None)
        
        color_bar_plot.title.align = "center"
        color_bar_plot.title.text_font_size = "12pt"
        color_bar_plot.scatter([], []) # removes Bokeh warning 1000 (MISSING_RENDERERS)
        
        color_bar = ColorBar(color_mapper=color_mapper, label_standoff=12, border_line_color=None, location=(0,0))
        color_bar_plot.add_layout(color_bar, "right")
        
        layout = row(real2d_plot, scatter_plot, color_bar_plot, img_plot)
        
        # scatter_plot.js_on_event(events.MouseMove, display_real2d_plot(real2d_plot_data_source, x, y, rotation_matrices, atomic_coordinates, attributes=point_attributes))
        
        # optimize orientation plotting
        # testing whether the following modification will speed up the code
        scatter_plot.js_on_event(events.MouseMove, display_real2d_plot2(real2d_plot_data_source, x, y, latent, atomic_coordinates, attributes=point_attributes))
    else:
        raise Exception("Unrecognized latent method. Please choose from: principal_component_analysis, diffusion_map")
        
    scatter_plot.js_on_event(events.MouseMove, display_event(div, x, y, static_images, image_brightness, attributes=point_attributes, style='font-size:{};text-align:center'.format(index_label_text_font_size)))
    
<<<<<<< HEAD
    # unclear on how to optimize image plotting since loading large images into the event handler causes browser tab to crash
=======
    # optimize image plotting
>>>>>>> 1283f946
    # scatter_plot.js_on_event(events.MouseMove, display_event2(img_plot_data_source, x, y, images, attributes=point_attributes))

    tic = time.time()
    show(layout)
    toc = time.time()
    print("It takes {:.2f} seconds to display the data.".format(toc-tic))
        
def output_notebook():
    bokeh.io.output_notebook()<|MERGE_RESOLUTION|>--- conflicted
+++ resolved
@@ -277,11 +277,7 @@
         div.text = lines.join("\\n");
     """ % (attributes, style))
 
-<<<<<<< HEAD
 # unclear on how to optimize image plotting since loading large images into the event handler causes browser tab to crash
-=======
-# optimize image plotting
->>>>>>> 1283f946
 def display_event2(img, x, y, images, attributes=[]):
     "Build a suitable CustomJS to display the current event in the image plot."
     return CustomJS(args=dict(img=img, x=x, y=y, images=images, attributes=attributes), code="""
@@ -532,11 +528,7 @@
     div_height = int(figure_height * image_size_scale_factor)
     div = Div(width=div_width, height=div_height)
     
-<<<<<<< HEAD
     # unclear on how to optimize image plotting since loading large images into the event handler causes browser tab to crash
-=======
-    # optimize image plotting
->>>>>>> 1283f946
     # # https://stackoverflow.com/questions/33789011/bokeh-implementing-custom-javascript-in-an-image-plot
     # img_plot = figure(width=figure_width, height=figure_height, tools="pan,wheel_zoom,box_zoom,reset")
     # x = np.linspace(0, 10, 1024)
@@ -558,11 +550,7 @@
 
         layout = row(scatter_plot, div)
 
-<<<<<<< HEAD
-        # unclear on how to optimize image plotting since loading large images into the event handler causes browser tab to crash
-=======
         # optimize image plotting
->>>>>>> 1283f946
         # layout = row(p, img_plot)
     elif latent_method == "diffusion_map":  
         x = latent[:, latent_idx_1]
@@ -574,11 +562,7 @@
 
         layout = row(scatter_plot, div)
 
-<<<<<<< HEAD
         # unclear on how to optimize image plotting since loading large images into the event handler causes browser tab to crash
-=======
-        # optimize image plotting
->>>>>>> 1283f946
         # layout = row(p, img_plot)
     elif latent_method == "orientations":   
         # quaternion -> angle-axis -> (azimuth, elevation), rotation angle about axis
@@ -642,11 +626,7 @@
         
     scatter_plot.js_on_event(events.MouseMove, display_event(div, x, y, static_images, image_brightness, attributes=point_attributes, style='font-size:{};text-align:center'.format(index_label_text_font_size)))
     
-<<<<<<< HEAD
     # unclear on how to optimize image plotting since loading large images into the event handler causes browser tab to crash
-=======
-    # optimize image plotting
->>>>>>> 1283f946
     # scatter_plot.js_on_event(events.MouseMove, display_event2(img_plot_data_source, x, y, images, attributes=point_attributes))
 
     tic = time.time()
